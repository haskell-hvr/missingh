missingh (0.16.1) unstable; urgency=low

<<<<<<< HEAD
  * Documented Quantity.hs
  * Fixed missing libghc6-*-dev deps from GHC 6.6.  Closes: #394580.

 -- John Goerzen <jgoerzen@complete.org>  Sat, 21 Oct 2006 19:51:08 -0500
=======
  * Fix up dependencies

 -- John Goerzen <jgoerzen@complete.org>  Thu, 19 Oct 2006 05:24:04 -0500
>>>>>>> 845bee73

missingh (0.16.0) unstable; urgency=low

  * NEW: MissingH.Quantity that is used to render numbers as binary
    units (MB, KB, etc) or SI units, or other similar units
  * NEW: MissingH.ProgressTracker that is used to track the progress
    of long-running tasks, measure their speed, and give estimated
    completion times
  * Update to support GHC 6.6
    + Remove FiniteMap support everywhere (no longer supported in GHC)
    + Remove MissingH.Printf (has been deprecated since 0.13.0 due to
      Text.Printf)
    + Update README
    + Fix MissingH.FTP.Server for GHC 6.6.0 compatibility
    + Update cabal file for GHC 6.6 compatibility
  * Patch from Jeremy Shaw to add to MissingH.HUnit the ability to turn
    QuickCheck tests into HUnit tests
  * Patch from Joe Edmonds to MissingH.Wash.Mail.MailParser to
    accept a slight violation of RFC2822 in which date headers may have
    a single-digit date
  * Fix a logic error in MemoryBuffer's vPutStr that could corrupt
    data when a write occurs after a seek, and wrote a test to
    detect this condition.  Thanks to Bulat Ziganshin for finding this.
  * New function in MissingH.List to merge two sorted lists into
    a single sorted whole.  Patch from Clifford Beshers.
  * Work around lack of signals on Windows in MissingH.Cmd.
  * Make sure Data.Bits is imported in MissingH.IO.StatCompat.

 -- John Goerzen <jgoerzen@complete.org>  Thu, 19 Oct 2006 04:38:10 -0500

missingh (0.14.5) unstable; urgency=low

  * New function: MissingH.Cmd.posixRawSystem
  * MissingH.Cmd.safeSystem now implemented in terms of posixRawSystem 
    on supported platforms.

 -- John Goerzen <jgoerzen@complete.org>  Tue,  4 Jul 2006 11:34:49 -0500

missingh (0.14.4) unstable; urgency=low

  * Fix a bug in ConfigParser.merge and write a test for it.
  * Rebuilt with GHC 6.4.2

 -- John Goerzen <jgoerzen@complete.org>  Wed, 28 Jun 2006 14:05:56 -0500

missingh (0.14.3) unstable; urgency=low

  * IO/StatCompat: Fixed missing Data.Bits import on mingw32 
  * Updated COPYING file with new FSF address
  * Cmd.hs: Commented out code that was never used
  * Import new package MD5 0.2.7 from Ian Lynagh

 -- John Goerzen <jgoerzen@complete.org>  Wed, 28 Jun 2006 03:48:24 -0500

missingh (0.14.2) unstable; urgency=low

  * ConfigParser gives more helpful error messages when possible --
    it now includes section and option in most error messages
  * Unit tests updated for new ConfigParser output
  * MissingH.Str: New function escapeRe that takes a string and makes
    a regular expression that matches the string literally.
  * MissingH.IO.HVFS: New function vDoesExist
  * MissingH.List: New function hasAny
  * New modules: MissingH.Path.Glob and MissingH.Path.WildMatch
    and tests for them
  * 716 total unit tests now

 -- John Goerzen <jgoerzen@complete.org>  Thu, 13 Apr 2006 00:14:10 -0500

missingh (0.14.0) unstable; urgency=low

  * New function splitWs
  * Loggers: When creating new loggers, use the new parent for defaults
    when possible. [API change]
  * Logger handlers: Now pass the calling logger name to handlers.
    [API change]
  * New log handler: verboseStreamHandler
  * Syslog handler also includes priority and logger name for each message.

 -- John Goerzen <jgoerzen@complete.org>  Tue,  4 Apr 2006 05:31:15 -0500

missingh (0.13.1) unstable; urgency=low

  * Note Build-Depends on HUnit in MissingH.Cabal.  Closes: #356196.
  * MissingH.IO.HVIO: No longer return EOFError when vGetContents called
    at EOF, for compatibility with hGetContents.  Reported by
    Bulat Ziganshin.
  * MissingH.IO.HVFS.Utils: Applied suggestion from Bulat
    to make recursiveRemove cleaner.
  * MissingH.IO.HVIO: Minor bugfixes suggested by Bulat.
  * Updated, fixed typos, and enhanced various docs.
  * testsrc/Listtest: Added unit tests for spanList
  * MissingH.List: Replaced implementation of spanList with one
    suggested by Bulat.
  * Added ghc6 (>= 6.4.1) to Debian build-depends.

 -- John Goerzen <jgoerzen@complete.org>  Sat, 11 Mar 2006 12:26:03 -0600

missingh (0.13.0) unstable; urgency=low

  * This release introduces some API changes that will affect 
    a small percentage of programmers that use ConfigParser.
  * This release requires GHC 6.4.x or Hugs 2005xx or above.
    This has been noted in INSTALL.
  * MissingH.List: Committed some patches from Bulat Ziganshin
    to improve performance.
  * New function MissingH.List.subIndex based on suggestion
    from Bulat Ziganshin.  Also added tests for it.
  * New module MissingH.Map, similar to MissingH.FiniteMap but for
    Data.Map instead of Data.FiniteMap.  Also added tests for
    MissingH.Map.
  * New module MissingH.AnyDBM.MapDBM, plus tests for it.
    Converted from MissingH.AnyDBM.FiniteMapDBM.
  * Converted these modules to use MVars instead of IORefs:
    + MissingH.Logging.Logger
  * Converted these modules to use Data.Map instead of Data.FiniteMap:
    + MissingH.Logging.Logger
    + MissingH.MIMETypes
    + MissingH.ConfigParser (exposes an API change to a few people)
  * Converted these modules to use Text.Printf instead of MissingH.Printf:
    + MissingH.IO.HVFS.Utils
    + MissingH.Network.FTP.Server
  * Added deprecation warnings to these modules:
    + MissingH.FiniteMap (deprecation of Data.FiniteMap)
    + MissingH.AnyDBM.FiniteMapDBM (deprecation of Data.FiniteMap)
    + MissingH.Printf (introduction of Text.Printf)
  * Added deprecation warnings for two specific functions in
    MissingH.Str: subRe and splitRe.  I had submitted the code for
    these to fptools, and the current releases of GHC and Hugs have
    Text.Regex.subRegex and splitRegex using the code for MissingH.
    Therefore, these functions in MissingH are deprecated in favor of
    the implementations in the standard library.
  * Added locking to StringDBM for thread safety improvements
  * Merry Christmas!

 -- John Goerzen <jgoerzen@complete.org>  Mon, 26 Dec 2005 15:24:13 -0600

missingh (0.12.3) unstable; urgency=low

  * Make StreamHandler now lock by default.

 -- John Goerzen <jgoerzen@complete.org>  Sun, 25 Dec 2005 22:33:16 -0600

missingh (0.12.2) unstable; urgency=low

  * Made generic unit tests available.

 -- John Goerzen <jgoerzen@complete.org>  Fri,  9 Dec 2005 05:03:10 -0600

missingh (0.12.1) unstable; urgency=low

  * Update for GHC 6.4.1.
  * Updated standards-version.

 -- John Goerzen <jgoerzen@complete.org>  Sun, 16 Oct 2005 23:31:43 -0500

missingh (0.12.0) unstable; urgency=low

  * Added simplegrap.hs example
  * New module: MissingH.Daemon, to support detaching from a
    controlling terminal
  * Fixes to make docs work with Haddock 0.7
  * New function in MissingH.Maybe: forceMaybeMsg
  * HVIO and HVFS now provide abstractions for binary I/O
  * MissingH.IO.Binary now uses HVIO/HVFS abstractions instead of being
    tied to Handles
  * MissingH.IO.Binary can now work with Strings or [Word8], instead of
    just Strings.
  * MissingH.IO.Binary.hBlockCopy optimized to require no conversion
    of the buffer.
  * Updated MissingH.IO.BlockIO to upstream version 2005-02-14
  * Updated MissingH.Threads.Child and Timeout to upstream version 2005-02-14

 -- John Goerzen <jgoerzen@complete.org>  Mon, 10 Oct 2005 05:50:02 -0500

missingh (0.11.5) unstable; urgency=low

  * Added lazyMapM to MissingH.IO

 -- John Goerzen <jgoerzen@complete.org>  Wed, 17 Aug 2005 22:03:31 -0500

missingh (0.11.4) unstable; urgency=low

  * Added bracketCWD, brackettmpdirCWD to MissingH.Path
  * Made MissingH.Path.recurseDir* lazy

 -- John Goerzen <jgoerzen@complete.org>  Mon, 15 Aug 2005 05:52:15 -0500

missingh (0.11.3) unstable; urgency=low

  * Now added support for use on Windows.
  * New modules: StatCompat, WindowsCompat, FilePath, PlafCompat,
    PosixConsts.

 -- John Goerzen <jgoerzen@complete.org>  Fri, 22 Jul 2005 05:27:03 -0500

missingh (0.11.2) unstable; urgency=low

  * Back out hide-package option in Makefile.  Closes: #309319.

 -- John Goerzen <jgoerzen@complete.org>  Mon, 16 May 2005 06:13:10 -0500

missingh (0.11.1) unstable; urgency=low

  * Added mtl to build-depends; Control.Monad.Error was moved
    there for GHC 6.4.  Closes: #309245.

 -- John Goerzen <jgoerzen@complete.org>  Sun, 15 May 2005 18:44:44 -0500

missingh (0.11.0) unstable; urgency=low

  * First release with full support for GHC 6.4.
  * Changed name of HUnit imports in unit tests to follow GHC 6.4 conventions.
  * Fixed unit tests for GHC 6.4 compatibility.

 -- John Goerzen <jgoerzen@complete.org>  Thu, 12 May 2005 06:47:06 -0500

missingh (0.10.10) unstable; urgency=low

  * The "this time it really compiles with GHC 6.4 and I mean it" release.

 -- John Goerzen <jgoerzen@complete.org>  Mon,  2 May 2005 07:23:03 -0500

missingh (0.10.9) unstable; urgency=low

  * GHC 6.4 compatibility: imported new Hsemail, 2005-04-29, from Peter
    Simons.

 -- John Goerzen <jgoerzen@complete.org>  Mon,  2 May 2005 06:07:41 -0500

missingh (0.10.8) unstable; urgency=low

  * Added more error-checking to ParseDate.
  * Returned Hugs code to normal sid version.

 -- John Goerzen <jgoerzen@complete.org>  Wed, 27 Apr 2005 07:25:54 -0500

missingh (0.10.7.sarge.2) unstable; urgency=high

  * Fixed build-depends-indep from 0.10.7.sarge.1.

 -- John Goerzen <jgoerzen@complete.org>  Fri, 22 Apr 2005 21:37:42 -0500

missingh (0.10.7.sarge.1) unstable; urgency=high

  * Back out hugs code so we can get it into sarge and fix a FTBFS in sarge.
    Closes: #305901.
  * After this propogates to sarge, I will upload 0.10.8 to sid that will
    restore the updates to work with the hugs in sid.

 -- John Goerzen <jgoerzen@complete.org>  Fri, 22 Apr 2005 20:41:48 -0500

missingh (0.10.7) unstable; urgency=low

  * Fixed MissingH.Debian.ControlParser to ignore PGP sigs.

 -- John Goerzen <jgoerzen@complete.org>  Mon, 18 Apr 2005 20:39:58 -0500

missingh (0.10.6) unstable; urgency=low

  * New module: MissingH.GetOpt.
  * New AL utilities in MissingH.List.

 -- John Goerzen <jgoerzen@complete.org>  Mon, 18 Apr 2005 14:01:52 -0500

missingh (0.10.5) unstable; urgency=low

  * Yet more features in MissingH.Cmd.  This time, added hPipe*.

 -- John Goerzen <jgoerzen@complete.org>  Sun, 17 Apr 2005 16:37:50 -0500

missingh (0.10.4) unstable; urgency=low

  * Reworking and bugfixing of the new pipe functions in MissingH.Cmd.

 -- John Goerzen <jgoerzen@complete.org>  Sun, 17 Apr 2005 10:09:24 -0500

missingh (0.10.3) unstable; urgency=low

  * Added new pipe functions to MissingH.Cmd.

 -- John Goerzen <jgoerzen@complete.org>  Sun, 17 Apr 2005 00:06:52 -0500

missingh (0.10.2) unstable; urgency=low

  * Minor fix to logging in MissingH.Cmd.
  * Documentation example fixes.

 -- John Goerzen <jgoerzen@complete.org>  Sat, 16 Apr 2005 22:13:38 -0500

missingh (0.10.1) unstable; urgency=low

  * Imported Bjorn Bringert's ParseDate.

 -- John Goerzen <jgoerzen@complete.org>  Wed,  6 Apr 2005 07:14:33 -0500

missingh (0.10.0) unstable; urgency=low

  * Compatibility with new Hugs and GHC releases.
  * New modules: MissingH.Debian, MissingH.Debian.ControlParser,
    MissingH.Str.CSV, MissingH.Maybe
  * New MissingH.List functions: wholeMap, fixedWidth
  * New function: MissingH.Time.epochToClockTime
  * Updated HVFS utilities to use epochToClockTime for compatibility
    with the newer Hugs
  * New features in MissingH.IO.Binary: readBinaryFile, writeBinaryFile.
    Make sure tests use these features where appropriate.

 -- John Goerzen <jgoerzen@complete.org>  Tue,  5 Apr 2005 06:33:12 -0500

missingh (0.9.2) unstable; urgency=low

  * New modules: MissingH.Debian, MissingH.Debian.ControlParser
  * Temporary changes to work with new Hugs

 -- John Goerzen <jgoerzen@complete.org>  Tue, 15 Mar 2005 09:18:10 -0600

missingh (0.9.1) unstable; urgency=low

  * ConfigParser: accept values that are empty

 -- John Goerzen <jgoerzen@complete.org>  Mon, 14 Feb 2005 16:36:27 -0600

missingh (0.9.0) unstable; urgency=low

  * New module: MissingH.AnyDBM.  Integrated support for HashTable and
    FiniteMap.
  * New support for converting arbitrary association lists and
    finite maps two/from string.
  * New module: MissingH.AnyDBM.StringDBM that uses this new support.
  * New module: MissingH.Regex.Pesco
  * Major restructuring and cleaning up of the build system.

 -- John Goerzen <jgoerzen@complete.org>  Tue,  1 Feb 2005 15:22:37 -0600

missingh (0.8.1) unstable; urgency=low

  * Updated to Cabal 0.4.
  * New module: MissingH.Time.

 -- John Goerzen <jgoerzen@complete.org>  Wed, 26 Jan 2005 10:34:22 -0600

missingh (0.8.0) unstable; urgency=low

  * New HVIO, HVFS modules.
  * Expanded MissingH.Path thanks to code from Volker Wysk's 
    HsShellScript.
  * Renamed MissingH.Network.FTP.Parser to
    MissingH.Network.FTP.ParserClient.
  * New FTP server modules.

 -- John Goerzen <jgoerzen@complete.org>  Mon, 20 Dec 2004 13:47:04 -0600

missingh (0.7.5) unstable; urgency=low

  * New module: MissingH.Email.Parser.
  * Added recurse directory funtions to MissingH.Path.
  * Added temporary directory functions to MissingH.Path.

 -- John Goerzen <jgoerzen@complete.org>  Thu,  9 Dec 2004 09:10:35 -0600

missingh (0.7.4) unstable; urgency=low

  * Revved hsemail to 2004-11-01.
  * Imported blockio 2004-11-12.

 -- John Goerzen <jgoerzen@complete.org>  Mon,  6 Dec 2004 11:57:20 -0600

missingh (0.7.3) unstable; urgency=low

  * Adding missing ConfigParser.Lexer to Setup.Description.

 -- John Goerzen <jgoerzen@complete.org>  Sun,  5 Dec 2004 14:59:02 -0600

missingh (0.7.2) unstable; urgency=low

  * New modules: MissingH.FileArchive.GZip, MissingH.Checksum.CRC32.GZip,
    MissingH.Checksum.CRC32.Posix, MissingH.Compression.Inflate

 -- John Goerzen <jgoerzen@complete.org>  Sat,  4 Dec 2004 17:25:25 -0600

missingh (0.7.1) unstable; urgency=low

  * Applied some helpful patches from Einar Karttunen.  The main feature
    is turning MissingH.ConfigParser.get into an instance of a class
    so it can be extended to return various types.  Please note:
    if you used getbool() or getnum() in 0.7.0, these functions are now
    gone, since they are no longer needed.

 -- John Goerzen <jgoerzen@complete.org>  Fri,  3 Dec 2004 10:07:44 -0600

missingh (0.7.0) unstable; urgency=low

  * Major new feature: ConfigParser. 
  * Rewrote unit tests to use hunit more effectively.
  * Other new modules: MissingH.Either.

 -- John Goerzen <jgoerzen@complete.org>  Thu, 02 Dec 2004 19:37:14 -0600

missingh (0.6.2) unstable; urgency=low

  * New "generic" sprintf functions.

 -- John Goerzen <jgoerzen@complete.org>  Thu, 18 Nov 2004 09:00:03 -0600

missingh (0.6.0) unstable; urgency=low

  * Major new feature: Printf module.

 -- John Goerzen <jgoerzen@complete.org>  Mon, 15 Nov 2004 15:28:29 -0600

missingh (0.5.4) unstable; urgency=low

  * Added build-dep-indep on libhugs-hunit and re-enabled Hugs unit tests.

 -- John Goerzen <jgoerzen@complete.org>  Fri, 29 Oct 2004 08:39:28 -0500

missingh (0.5.3) unstable; urgency=low

  * Don't run Hugs tests for now.  Closes: #278802.

 -- John Goerzen <jgoerzen@complete.org>  Fri, 29 Oct 2004 08:25:21 -0500

missingh (0.5.2) unstable; urgency=low

  * New module: sendmail
  * New popen functions in MissingH.Cmd.
  * Added splitRe, subRe to Str.hs.

 -- John Goerzen <jgoerzen@complete.org>  Tue, 26 Oct 2004 16:38:01 -0500

missingh (0.5.1) unstable; urgency=low

  * Added libghc6-hunit-dev to build-depends.  Closes: #278138.

 -- John Goerzen <jgoerzen@complete.org>  Sun, 24 Oct 2004 22:21:21 -0500

missingh (0.5.0) unstable; urgency=low

  * Lots of new code: FTP, MIME, Wash, Hsemail, etc.
  * Rebuilt for new ghc.

 -- John Goerzen <jgoerzen@complete.org>  Sun, 24 Oct 2004 01:46:35 -0500

missingh (0.4.2) unstable; urgency=low

  * Added MissingH.List.contains
  * Added MissingH.Threads

 -- John Goerzen <jgoerzen@complete.org>  Mon, 18 Oct 2004 10:02:03 -0500

missingh (0.4.1) unstable; urgency=low

  * Added haskell-src to build-depends.

 -- John Goerzen <jgoerzen@complete.org>  Fri, 15 Oct 2004 15:46:57 -0500

missingh (0.4.0) unstable; urgency=low

  * Added logging infrastructure and Syslog handler.

 -- John Goerzen <jgoerzen@complete.org>  Fri,  8 Oct 2004 20:15:52 -0500

missingh (0.2.0) unstable; urgency=low

  * Renamed to more standard names: MissingH.IO, MissingH.List,
    MissingH.Str.
  
  * Moved binary functions into new module MissingH.IO.Binary.
  
  * Added unit tests and test cases for List and Str.
  
  * Moved Debian code to use dh_haskell.

  * Build Hugs package for Debian.

 -- John Goerzen <jgoerzen@complete.org>  Wed,  6 Oct 2004 21:36:47 -0500

missingh (0.1.0) unstable; urgency=low

  * Initial Release.  Closes: #275070.

 -- John Goerzen <jgoerzen@complete.org>  Tue,  5 Oct 2004 16:17:09 -0500
<|MERGE_RESOLUTION|>--- conflicted
+++ resolved
@@ -1,15 +1,15 @@
-missingh (0.16.1) unstable; urgency=low
-
-<<<<<<< HEAD
+missingh (0.16.2) unstable; urgency=low
+
   * Documented Quantity.hs
   * Fixed missing libghc6-*-dev deps from GHC 6.6.  Closes: #394580.
 
  -- John Goerzen <jgoerzen@complete.org>  Sat, 21 Oct 2006 19:51:08 -0500
-=======
+
+missingh (0.16.1) unstable; urgency=low
+
   * Fix up dependencies
 
  -- John Goerzen <jgoerzen@complete.org>  Thu, 19 Oct 2006 05:24:04 -0500
->>>>>>> 845bee73
 
 missingh (0.16.0) unstable; urgency=low
 
