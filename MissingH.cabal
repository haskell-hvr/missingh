Name: MissingH
<<<<<<< HEAD
Version: 1.2.0.0
=======
Version: 1.2.0.1
>>>>>>> 78a8c191
License: BSD3
Maintainer: John Goerzen <jgoerzen@complete.org>
Author: John Goerzen
Copyright: Copyright (c) 2004-2011 John Goerzen
license-file: LICENSE
extra-source-files: LICENSE,
                    announcements/0.10.0.txt,
                    announcements/0.8.0.txt,
                    announcements/0.9.0.txt,
                    testsrc/gzfiles/empty.gz,
                    testsrc/gzfiles/t1.gz,
                    testsrc/gzfiles/t1bad.gz,
                    testsrc/gzfiles/t2.gz,
                    testsrc/gzfiles/zeros.gz,
                    testsrc/mime.types.test,
                    3rd-party-licenses/BSD,
                    3rd-party-licenses/LGPL-2.1,
                    Makefile,
                    TODO,
                    examples/simplegrep.hs,
                    examples/test2.hs,
                    examples/test3.hs,
                    pending/Gopher.hs,
                    pending/Maildir.disabled,
                    pending/Tar.newhs,
                    pending/Tar/HeaderParser.newhs,
                    tolgpl,
                    winbuild.bat,
                    wintest.bat
homepage: http://software.complete.org/missingh
Category: Unclassified
synopsis: Large utility library
Description:  MissingH is a library of all sorts of utility functions for
 Haskell programmers.  It is written in pure Haskell and thus should
 be extremely portable and easy to use.
Stability: Beta
Build-Type: Simple
Cabal-Version: >=1.8

Flag splitBase
  description: Choose the new smaller, split-up base package.

Library
 Hs-Source-Dirs: src
 Exposed-Modules:
  Data.String.Utils, System.IO.Utils, System.IO.Binary, Data.List.Utils,
  System.Daemon,
  Text.ParserCombinators.Parsec.Utils,
  Network.Email.Mailbox,
  Control.Concurrent.Thread.Utils,
  Network.Email.Sendmail,
    Data.CSV,
  System.Cmd.Utils,
  Data.BinPacking,
  Data.Progress.Tracker,
  Data.Progress.Meter,
  Data.Quantity,
  Data.Map.Utils, System.Path, System.Path.NameManip,
    System.Path.WildMatch, System.Path.Glob,
  System.Time.Utils, System.Time.ParseDate,
  Network.Utils,
  Network.SocketServer,
  Data.Either.Utils,
  Data.Maybe.Utils,
  Data.Tuple.Utils,
  Data.Bits.Utils,
  Data.Hash.CRC32.Posix, Data.Hash.CRC32.GZip,
   Data.Hash.MD5, Data.Hash.MD5.Zord64_HARD,
  Data.Compression.Inflate,
  System.FileArchive.GZip,
  System.IO.HVFS,
    System.IO.HVFS.Combinators,
    System.IO.HVFS.InstanceHelpers,
    System.IO.HVFS.Utils,
  System.IO.HVIO, System.IO.StatCompat, System.IO.WindowsCompat,
    System.IO.PlafCompat, System.Posix.Consts,
  System.Debian, System.Debian.ControlParser,
  Data.MIME.Types,
  System.Console.GetOpt.Utils

 Extensions: ExistentialQuantification, OverlappingInstances,
   UndecidableInstances, CPP, Rank2Types,
   MultiParamTypeClasses, FlexibleInstances, FlexibleContexts,
   ScopedTypeVariables

 Build-Depends: network, parsec, base,
               mtl, HUnit, regex-compat,
               filepath,
               hslogger
 If flag(splitBase)
   Build-Depends: base >= 4, base < 5, directory, random, process, old-time,
                             containers, old-locale, array, time
 Else
   Build-Depends: base < 3
 If ! os(windows)
   Build-Depends: unix

test-suite runtests
  type:           exitcode-stdio-1.0

  Build-Depends: network, parsec, base,
               mtl, HUnit, regex-compat,
               filepath,
               hslogger
  If flag(splitBase)
   Build-Depends: base >= 4, base < 5, directory, random, process, old-time,
                             containers, old-locale, array, time
  Else
   Build-Depends: base < 3
  If ! os(windows)
   Build-Depends: unix
  Build-Depends: testpack, QuickCheck, HUnit

  Main-Is: runtests.hs
  HS-Source-Dirs: testsrc, ., src
  Other-Modules: Bitstest,
    CRC32GZIPtest,
    CRC32POSIXtest,
    Eithertest,
    GZiptest,
    Globtest,
    HVFStest,
    HVIOtest,
    IOtest,
    Listtest,
    MIMETypestest,
    Maptest,
    Pathtest,
    ProgressTrackertest,
    Str.CSVtest,
    Strtest,
    Tests,
    Timetest,
    WildMatchtest
  Extensions: ExistentialQuantification, OverlappingInstances,
    UndecidableInstances, CPP, Rank2Types,
    MultiParamTypeClasses, FlexibleInstances, FlexibleContexts,
    ScopedTypeVariables<|MERGE_RESOLUTION|>--- conflicted
+++ resolved
@@ -1,9 +1,5 @@
 Name: MissingH
-<<<<<<< HEAD
-Version: 1.2.0.0
-=======
 Version: 1.2.0.1
->>>>>>> 78a8c191
 License: BSD3
 Maintainer: John Goerzen <jgoerzen@complete.org>
 Author: John Goerzen
